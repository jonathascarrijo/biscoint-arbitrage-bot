{
  "apiKey": "paste-your-api-key",
  "apiSecret": "paste-your-api-key",
  "amount": 100,
  "amountCurrency": "BRL",
  "initialBuy": true,
  "minProfitPercent": 0.02,
  "intervalSeconds": null,
  "playSound": false,
<<<<<<< HEAD
  "simulation": true,
  "helperKeys": [
    {
      "apiKey": "paste-helper-api-key",
      "apiSecret": "paste-helper-api-secret"
    }
  ]
=======
  "simulation": false,
  "executeMissedSecondLeg": true
>>>>>>> a6f45db4
}<|MERGE_RESOLUTION|>--- conflicted
+++ resolved
@@ -7,16 +7,12 @@
   "minProfitPercent": 0.02,
   "intervalSeconds": null,
   "playSound": false,
-<<<<<<< HEAD
   "simulation": true,
+  "executeMissedSecondLeg": true,
   "helperKeys": [
     {
       "apiKey": "paste-helper-api-key",
       "apiSecret": "paste-helper-api-secret"
     }
   ]
-=======
-  "simulation": false,
-  "executeMissedSecondLeg": true
->>>>>>> a6f45db4
 }