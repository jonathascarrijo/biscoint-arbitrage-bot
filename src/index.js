import Biscoint from 'biscoint-api-node';
import _ from 'lodash';
import player from 'play-sound';
import moment from 'moment';
import config from './config.js';

// read the configurations
let {
  apiKey, apiSecret, amount, amountCurrency, initialBuy, minProfitPercent, intervalSeconds, playSound, burst,
  simulation, helperKeys,
} = config;

<<<<<<< HEAD
let bc, lastTrade = 0, isQuote, helpers = [], pollerIndex = 0;
=======
// global variables
let bc, lastTrade = 0, isQuote, balances;
>>>>>>> e9759c60

// Initializes the Biscoint API connector object.
const init = () => {
  if (!apiKey) {
    handleMessage('You must specify "apiKey" in config.json', 'error', true);
  }
  if (!apiSecret) {
    handleMessage('You must specify "apiSecret" in config.json', 'error', true);
  }

  amountCurrency = _.toUpper(amountCurrency);
  if (!['BRL', 'BTC'].includes(amountCurrency)) {
    handleMessage('"amountCurrency" must be either "BRL" or "BTC". Check your config.json file.', 'error', true);
  }

  if (isNaN(amount)) {
    handleMessage(`Invalid amount "${amount}. Please specify a valid amount in config.json`, 'error', true);
  }

  isQuote = amountCurrency === 'BRL';

  bc = new Biscoint({
    apiKey: config.apiKey,
    apiSecret: config.apiSecret
  });

  _.each(helperKeys, (hk) => {
    const { apiKey, apiSecret } = hk;
    helpers.push(new Biscoint({ apiKey, apiSecret }));
  });
};

// Checks that the balance necessary for the first operation is sufficient for the configured 'amount'.
const checkBalances = async () => {
  balances = await bc.balance();
  const { BRL, BTC } = balances;

  handleMessage(`Balances:  BRL: ${BRL} - BTC: ${BTC} `);

  const nAmount = Number(amount);
  let amountBalance = isQuote ? BRL : BTC;
  if (nAmount > Number(amountBalance)) {
    handleMessage(
      `Amount ${amount} is greater than the user's ${isQuote ? 'BRL' : 'BTC'} balance of ${amountBalance}`,
      'error',
      true,
    );
  }
};

<<<<<<< HEAD
let burstMax = 0;
let burstsLeft = 0;
=======
// Checks that the configured interval is within the allowed rate limit.
>>>>>>> e9759c60
const checkInterval = async () => {
  const { endpoints } = await bc.meta();
  const { windowMs, maxRequests } = endpoints.offer.post.rateLimit;
  handleMessage(`Offer Rate limits: ${maxRequests} request per ${windowMs}ms.`);

  let minInterval = 2 * windowMs / maxRequests / 1000;

  if (!intervalSeconds) {
    intervalSeconds = minInterval;
    handleMessage(`Setting interval to ${intervalSeconds}s`);
  } else if (intervalSeconds < minInterval) {
    handleMessage(`Interval too small (${intervalSeconds}s). Must be higher than ${minInterval.toFixed(1)}s`, 'error', true);
  } else if (intervalSeconds > minInterval) {
    burstMax = Math.floor((intervalSeconds - minInterval) / minInterval / 4 * maxRequests);
    burstsLeft = burstMax;
    console.log(`burstMax: ${burstMax}`);
  }
};

<<<<<<< HEAD
async function tradeCycle(bursting) {
  let poller, isMain = false;
  if (bursting || pollerIndex === 0) {
    if (helpers.length) {
      console.log('polling with main');
    }
    poller = bc;
    isMain = true;
  } else {
    console.log(`polling with helper ${pollerIndex}`);
    poller = helpers[pollerIndex - 1];
  }
  let buyOffer, sellOffer, profit;
=======
// Executes an arbitrage cycle
async function tradeCycle() {
>>>>>>> e9759c60
  try {
    buyOffer = await poller.offer({
      amount,
      isQuote,
      op: 'buy',
    });

    sellOffer = await poller.offer({
      amount,
      isQuote,
      op: 'sell',
    });

    profit = percent(buyOffer.efPrice, sellOffer.efPrice);
    handleMessage(`Calculated profit: ${profit.toFixed(3)}%`);
<<<<<<< HEAD
  } catch (error) {
    handleMessage('Error on get offer', 'error');
    console.error(error);
  } finally {
    pollerIndex = (pollerIndex + 1) % (helpers.length + 1);
    if (helpers.length) {
      console.log(`next poller ${pollerIndex}`);
    }
  }

  if (
    profit >= minProfitPercent
  ) {
    if (!isMain) {
      if (burstsLeft > 0) {
        console.log('found arbitrage with helper, reverting to main poller and bursting');
        pollerIndex = 0;
        burstsLeft--;
        await tradeCycle();
      }
      return false;
    }
    try {
      let firstOffer, secondOffer;

      if (initialBuy) {
        firstOffer = buyOffer;
        secondOffer = sellOffer;
      } else {
        firstOffer = sellOffer;
        secondOffer = buyOffer;
      }

      if (simulation) {
        handleMessage('Would execute arbitrage if simulation mode was not enabled');
      } else {
        await bc.confirmOffer({
          offerId: firstOffer.offerId,
        });
=======
    if (
      profit >= minProfitPercent
    ) {
      let firstOffer, secondOffer, firstLeg, secondLeg;
      try {
        if (initialBuy) {
          firstOffer = buyOffer;
          secondOffer = sellOffer;
        } else {
          firstOffer = sellOffer;
          secondOffer = buyOffer;
        }

        if (simulation) {
          handleMessage('Would execute arbitrage if simulation mode was not enabled');
        } else {
          firstLeg = await bc.confirmOffer({
            offerId: firstOffer.offerId,
          });

          secondLeg = await bc.confirmOffer({
            offerId: secondOffer.offerId,
          });
        }
>>>>>>> e9759c60

        await bc.confirmOffer({
          offerId: secondOffer.offerId,
        });
      }

<<<<<<< HEAD
      lastTrade = Date.now();

      handleMessage(`Success, profit: + ${profit.toFixed(3)}%`);
      play();
      if (burst && !bursting && burstsLeft) {
        console.log(`bursting ${burstsLeft} times`);
        while(burstsLeft>0) {
          --burstsLeft;
          if (!await tradeCycle(true)) {
            break;
          }
          console.log(`burstsLeft: ${burstsLeft}`);
=======
        handleMessage(`Success, profit: + ${profit.toFixed(3)}%`);
        play();
      } catch (error) {
        handleMessage('Error on confirm offer', 'error');
        console.error(error);

        if (firstLeg && !secondLeg) {
          // probably only one leg of the arbitrage got executed, we have to accept loss and rebalance funds.
          try {
            // first we ensure the leg was not actually executed
            let secondOp = initialBuy ? 'sell' : 'buy';
            const trades = await bc.trades({ op: secondOp });
            if (_.find(trades, t => t.offerId === secondOffer.offerId)) {
              handleMessage('The second leg was executed despite of the error. Good!');
              return;
            } else {
              handleMessage(
                'Only the first leg of the arbitrage was executed. Trying to execute it at a possible loss.');
            }
            secondLeg = await bc.offer({
              amount,
              isQuote,
              op: secondOp,
            });
            await bc.confirmOffer({
              offerId: secondLeg.offerId,
            });
            handleMessage('The second leg was executed and the balance was normalized');
          } catch (error) {
            handleMessage('Fatal error. Unable to recover from incomplete arbitrage. Exiting.', 'fatal');
            await sleep(500);
            process.exit(1);
          }
>>>>>>> e9759c60
        }
      }
      return true;
    } catch (error) {
      handleMessage('Error on confirm offer', 'error');
      console.error(error);
    }
  } else {
    if (!bursting) {
      burstsLeft = Math.min(burstMax, burstsLeft + 1);
    }
    console.log(`burstsLeft: ${burstsLeft}`);
  }

  return false;
}

// Starts trading, scheduling trades to happen every 'intervalSeconds' seconds.
const startTrading = async () => {
  let intervalMs = intervalSeconds / (helpers.length + 1) * 1000;
  handleMessage(`Starting trades every ${intervalMs}ms (keys: ${helpers.length + 1})`);
  await tradeCycle();
  setInterval(tradeCycle, intervalMs);
};

// -- UTILITY FUNCTIONS --

async function sleep(ms) {
  return new Promise(resolve => setTimeout(resolve(), ms));
}

function percent(value1, value2) {
  return (Number(value2) / Number(value1) - 1) * 100;
}

function handleMessage(message, level = 'info', throwError = false) {
  console.log(`${moment().format('hh:mm:ss.SSS')} [BOT][${level}] ${message}`);
  if (throwError) {
    throw new Error(message);
  }
}

const sound = playSound && player();

const play = () => {
  if (playSound) {
    sound.play('./tone.mp3', (err) => {
      if (err) console.log(`Could not play sound: ${err}`);
    });
  }
};

// performs initialization, checks and starts the trading cycles.
async function start() {
  try {
    init();
    await checkBalances();
    await checkInterval();
    await startTrading();
  } catch (e) {
    handleMessage(e, 'error');
  }
}

start().catch(e => handleMessage(JSON.stringify(e), 'error'));<|MERGE_RESOLUTION|>--- conflicted
+++ resolved
@@ -10,12 +10,8 @@
   simulation, helperKeys,
 } = config;
 
-<<<<<<< HEAD
-let bc, lastTrade = 0, isQuote, helpers = [], pollerIndex = 0;
-=======
 // global variables
-let bc, lastTrade = 0, isQuote, balances;
->>>>>>> e9759c60
+let bc, lastTrade = 0, isQuote, helpers = [], pollerIndex = 0, balances;
 
 // Initializes the Biscoint API connector object.
 const init = () => {
@@ -66,12 +62,10 @@
   }
 };
 
-<<<<<<< HEAD
 let burstMax = 0;
 let burstsLeft = 0;
-=======
+
 // Checks that the configured interval is within the allowed rate limit.
->>>>>>> e9759c60
 const checkInterval = async () => {
   const { endpoints } = await bc.meta();
   const { windowMs, maxRequests } = endpoints.offer.post.rateLimit;
@@ -91,7 +85,7 @@
   }
 };
 
-<<<<<<< HEAD
+// Executes an arbitrage cycle
 async function tradeCycle(bursting) {
   let poller, isMain = false;
   if (bursting || pollerIndex === 0) {
@@ -105,10 +99,6 @@
     poller = helpers[pollerIndex - 1];
   }
   let buyOffer, sellOffer, profit;
-=======
-// Executes an arbitrage cycle
-async function tradeCycle() {
->>>>>>> e9759c60
   try {
     buyOffer = await poller.offer({
       amount,
@@ -124,7 +114,6 @@
 
     profit = percent(buyOffer.efPrice, sellOffer.efPrice);
     handleMessage(`Calculated profit: ${profit.toFixed(3)}%`);
-<<<<<<< HEAD
   } catch (error) {
     handleMessage('Error on get offer', 'error');
     console.error(error);
@@ -147,9 +136,8 @@
       }
       return false;
     }
+    let firstOffer, secondOffer, firstLeg, secondLeg;
     try {
-      let firstOffer, secondOffer;
-
       if (initialBuy) {
         firstOffer = buyOffer;
         secondOffer = sellOffer;
@@ -161,42 +149,15 @@
       if (simulation) {
         handleMessage('Would execute arbitrage if simulation mode was not enabled');
       } else {
-        await bc.confirmOffer({
+        firstLeg = await bc.confirmOffer({
           offerId: firstOffer.offerId,
         });
-=======
-    if (
-      profit >= minProfitPercent
-    ) {
-      let firstOffer, secondOffer, firstLeg, secondLeg;
-      try {
-        if (initialBuy) {
-          firstOffer = buyOffer;
-          secondOffer = sellOffer;
-        } else {
-          firstOffer = sellOffer;
-          secondOffer = buyOffer;
-        }
-
-        if (simulation) {
-          handleMessage('Would execute arbitrage if simulation mode was not enabled');
-        } else {
-          firstLeg = await bc.confirmOffer({
-            offerId: firstOffer.offerId,
-          });
-
-          secondLeg = await bc.confirmOffer({
-            offerId: secondOffer.offerId,
-          });
-        }
->>>>>>> e9759c60
-
-        await bc.confirmOffer({
+
+        secondLeg = await bc.confirmOffer({
           offerId: secondOffer.offerId,
         });
       }
 
-<<<<<<< HEAD
       lastTrade = Date.now();
 
       handleMessage(`Success, profit: + ${profit.toFixed(3)}%`);
@@ -209,10 +170,10 @@
             break;
           }
           console.log(`burstsLeft: ${burstsLeft}`);
-=======
-        handleMessage(`Success, profit: + ${profit.toFixed(3)}%`);
-        play();
-      } catch (error) {
+        }
+      }
+      return true;
+    } catch (error) {
         handleMessage('Error on confirm offer', 'error');
         console.error(error);
 
@@ -243,13 +204,7 @@
             await sleep(500);
             process.exit(1);
           }
->>>>>>> e9759c60
         }
-      }
-      return true;
-    } catch (error) {
-      handleMessage('Error on confirm offer', 'error');
-      console.error(error);
     }
   } else {
     if (!bursting) {
